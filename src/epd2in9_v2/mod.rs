//! A simple Driver for the Waveshare 2.9" E-Ink Display V2 via SPI
//!
//! Specification: <https://www.waveshare.com/w/upload/7/79/2.9inch-e-paper-v2-specification.pdf>
//!
//! # Example for the 2.9 in E-Ink Display V2
//!
//!```rust, no_run
//!# use embedded_hal_mock::*;
//!# fn main() -> Result<(), MockError> {
//!use embedded_graphics::{
//!    pixelcolor::BinaryColor::On as Black, prelude::*, primitives::{Line, PrimitiveStyle},
//!};
//!use epd_waveshare::{epd2in9_v2::*, prelude::*};
//!#
//!# let expectations = [];
//!# let mut spi = spi::Mock::new(&expectations);
//!# let expectations = [];
//!# let cs_pin = pin::Mock::new(&expectations);
//!# let busy_in = pin::Mock::new(&expectations);
//!# let dc = pin::Mock::new(&expectations);
//!# let rst = pin::Mock::new(&expectations);
//!# let mut delay = delay::MockNoop::new();
//!
//!// Setup EPD
//!let mut epd = Epd2in9::new(&mut spi, cs_pin, busy_in, dc, rst, &mut delay, None)?;
//!
//!// Use display graphics from embedded-graphics
//!let mut display = Display2in9::default();
//!
//!// Use embedded graphics for drawing a line
//!let _ = Line::new(Point::new(0, 120), Point::new(0, 295))
//!    .into_styled(PrimitiveStyle::with_stroke(Color::Black, 1))
//!    .draw(&mut display);
//!
//!// Display updated frame
//!epd.update_frame(&mut spi, &display.buffer(), &mut delay)?;
//!epd.display_frame(&mut spi, &mut delay)?;
//!
//!// Draw something new here
//!
//!// Display new image as a base image for further quick refreshes
//!epd.update_old_frame(&mut spi, &display.buffer(), &mut delay)?;
//!epd.display_frame(&mut spi, &mut delay)?;
//!
//!// Update image here
//!
//!// quick refresh of updated pixels
//!epd.update_new_frame(&mut spi, &display.buffer(), &mut delay)?;
//!epd.display_new_frame(&mut spi, &mut delay)?;
//!
//!// Set the EPD to sleep
//!epd.sleep(&mut spi, &mut delay)?;
//!# Ok(())
//!# }
//!```

/// Width of epd2in9 in pixels
pub const WIDTH: u32 = 128;
/// Height of epd2in9 in pixels
pub const HEIGHT: u32 = 296;
/// Default Background Color (white)
pub const DEFAULT_BACKGROUND_COLOR: Color = Color::White;
const IS_BUSY_LOW: bool = false;

const LUT_PARTIAL_2IN9: [u8; 159] = [
    0x0, 0x40, 0x0, 0x0, 0x0, 0x0, 0x0, 0x0, 0x0, 0x0, 0x0, 0x0, 0x80, 0x80, 0x0, 0x0, 0x0, 0x0,
    0x0, 0x0, 0x0, 0x0, 0x0, 0x0, 0x40, 0x40, 0x0, 0x0, 0x0, 0x0, 0x0, 0x0, 0x0, 0x0, 0x0, 0x0,
    0x0, 0x80, 0x0, 0x0, 0x0, 0x0, 0x0, 0x0, 0x0, 0x0, 0x0, 0x0, 0x0, 0x0, 0x0, 0x0, 0x0, 0x0, 0x0,
    0x0, 0x0, 0x0, 0x0, 0x0, 0x0A, 0x0, 0x0, 0x0, 0x0, 0x0, 0x0, 0x1, 0x0, 0x0, 0x0, 0x0, 0x0, 0x0,
    0x1, 0x0, 0x0, 0x0, 0x0, 0x0, 0x0, 0x0, 0x0, 0x0, 0x0, 0x0, 0x0, 0x0, 0x0, 0x0, 0x0, 0x0, 0x0,
    0x0, 0x0, 0x0, 0x0, 0x0, 0x0, 0x0, 0x0, 0x0, 0x0, 0x0, 0x0, 0x0, 0x0, 0x0, 0x0, 0x0, 0x0, 0x0,
    0x0, 0x0, 0x0, 0x0, 0x0, 0x0, 0x0, 0x0, 0x0, 0x0, 0x0, 0x0, 0x0, 0x0, 0x0, 0x0, 0x0, 0x0, 0x0,
    0x0, 0x0, 0x0, 0x0, 0x0, 0x0, 0x0, 0x0, 0x0, 0x0, 0x0, 0x0, 0x0, 0x22, 0x22, 0x22, 0x22, 0x22,
    0x22, 0x0, 0x0, 0x0, 0x22, 0x17, 0x41, 0xB0, 0x32, 0x36,
];

const WS_20_30: [u8; 159] = [
    0x80, 0x66, 0x0, 0x0, 0x0, 0x0, 0x0, 0x0, 0x40, 0x0, 0x0, 0x0, 0x10, 0x66, 0x0, 0x0, 0x0, 0x0,
    0x0, 0x0, 0x20, 0x0, 0x0, 0x0, 0x80, 0x66, 0x0, 0x0, 0x0, 0x0, 0x0, 0x0, 0x40, 0x0, 0x0, 0x0,
    0x10, 0x66, 0x0, 0x0, 0x0, 0x0, 0x0, 0x0, 0x20, 0x0, 0x0, 0x0, 0x0, 0x0, 0x0, 0x0, 0x0, 0x0,
    0x0, 0x0, 0x0, 0x0, 0x0, 0x0, 0x14, 0x8, 0x0, 0x0, 0x0, 0x0, 0x1, 0xA, 0xA, 0x0, 0xA, 0xA, 0x0,
    0x1, 0x0, 0x0, 0x0, 0x0, 0x0, 0x0, 0x0, 0x0, 0x0, 0x0, 0x0, 0x0, 0x0, 0x0, 0x0, 0x0, 0x0, 0x0,
    0x0, 0x0, 0x0, 0x0, 0x0, 0x0, 0x0, 0x0, 0x0, 0x0, 0x0, 0x0, 0x0, 0x0, 0x0, 0x0, 0x0, 0x0, 0x0,
    0x0, 0x0, 0x0, 0x0, 0x0, 0x14, 0x8, 0x0, 0x1, 0x0, 0x0, 0x1, 0x0, 0x0, 0x0, 0x0, 0x0, 0x0, 0x1,
    0x0, 0x0, 0x0, 0x0, 0x0, 0x0, 0x0, 0x0, 0x0, 0x0, 0x0, 0x0, 0x0, 0x0, 0x44, 0x44, 0x44, 0x44,
    0x44, 0x44, 0x0, 0x0, 0x0, 0x22, 0x17, 0x41, 0x0, 0x32, 0x36,
];

use embedded_hal::{
    blocking::{delay::*, spi::Write},
    digital::v2::*,
};

use crate::type_a::command::Command;

use crate::color::Color;

use crate::traits::*;

use crate::buffer_len;
use crate::interface::DisplayInterface;
use crate::traits::QuickRefresh;

/// Display with Fullsize buffer for use with the 2in9 EPD V2
#[cfg(feature = "graphics")]
pub type Display2in9 = crate::graphics::Display<
    WIDTH,
    HEIGHT,
    false,
    { buffer_len(WIDTH as usize, HEIGHT as usize) },
    Color,
>;

/// Epd2in9 driver
///
pub struct Epd2in9<SPI, CS, BUSY, DC, RST, DELAY> {
    /// SPI
    interface: DisplayInterface<SPI, CS, BUSY, DC, RST, DELAY>,
    /// Color
    background_color: Color,
    /// Refresh LUT
    refresh: RefreshLut,
}

impl<SPI, CS, BUSY, DC, RST, DELAY> Epd2in9<SPI, CS, BUSY, DC, RST, DELAY>
where
    SPI: Write<u8>,
    CS: OutputPin,
    BUSY: InputPin,
    DC: OutputPin,
    RST: OutputPin,
    DELAY: DelayUs<u32>,
{
    fn init(&mut self, spi: &mut SPI, delay: &mut DELAY) -> Result<(), SPI::Error> {
        self.interface.reset(delay, 10_000, 2_000);

        self.wait_until_idle(spi, delay)?;
        self.interface.cmd(spi, Command::SwReset)?;
        self.wait_until_idle(spi, delay)?;

        // 3 Databytes:
        // A[7:0]
        // 0.. A[8]
        // 0.. B[2:0]
        // Default Values: A = Height of Screen (0x127), B = 0x00 (GD, SM and TB=0?)
        self.interface
            .cmd_with_data(spi, Command::DriverOutputControl, &[0x27, 0x01, 0x00])?;

        // One Databyte with default value 0x03
        //  -> address: x increment, y increment, address counter is updated in x direction
        self.interface
            .cmd_with_data(spi, Command::DataEntryModeSetting, &[0x03])?;

        self.set_ram_area(spi, 0, 0, WIDTH - 1, HEIGHT - 1)?;

        self.interface
            .cmd_with_data(spi, Command::DisplayUpdateControl1, &[0x00, 0x80])?;

        self.set_ram_counter(spi, delay, 0, 0)?;

<<<<<<< HEAD
        self.wait_until_idle();

        // set LUT by host
        self.set_lut_helper(spi, &WS_20_30[0..153])?;
        self.interface
            .cmd_with_data(spi, Command::Eopq, &WS_20_30[153..154])?;
        self.interface
            .cmd_with_data(spi, Command::GateVoltage, &WS_20_30[154..155])?;
        self.interface
            .cmd_with_data(spi, Command::SourceVoltage, &WS_20_30[155..158])?;
        self.interface
            .cmd_with_data(spi, Command::WriteVcomRegister, &WS_20_30[158..159])?;

=======
        self.wait_until_idle(spi, delay)?;
>>>>>>> f98c1216
        Ok(())
    }
}

impl<SPI, CS, BUSY, DC, RST, DELAY> WaveshareDisplay<SPI, CS, BUSY, DC, RST, DELAY>
    for Epd2in9<SPI, CS, BUSY, DC, RST, DELAY>
where
    SPI: Write<u8>,
    CS: OutputPin,
    BUSY: InputPin,
    DC: OutputPin,
    RST: OutputPin,
    DELAY: DelayUs<u32>,
{
    type DisplayColor = Color;
    fn width(&self) -> u32 {
        WIDTH
    }

    fn height(&self) -> u32 {
        HEIGHT
    }

    fn new(
        spi: &mut SPI,
        cs: CS,
        busy: BUSY,
        dc: DC,
        rst: RST,
        delay: &mut DELAY,
        delay_us: Option<u32>,
    ) -> Result<Self, SPI::Error> {
        let interface = DisplayInterface::new(cs, busy, dc, rst, delay_us);

        let mut epd = Epd2in9 {
            interface,
            background_color: DEFAULT_BACKGROUND_COLOR,
            refresh: RefreshLut::Full,
        };

        epd.init(spi, delay)?;

        Ok(epd)
    }

    fn sleep(&mut self, spi: &mut SPI, delay: &mut DELAY) -> Result<(), SPI::Error> {
        self.wait_until_idle(spi, delay)?;
        // 0x00 for Normal mode (Power on Reset), 0x01 for Deep Sleep Mode
        self.interface
            .cmd_with_data(spi, Command::DeepSleepMode, &[0x01])?;
        Ok(())
    }

    fn wake_up(&mut self, spi: &mut SPI, delay: &mut DELAY) -> Result<(), SPI::Error> {
        self.init(spi, delay)?;
        Ok(())
    }

    fn update_frame(
        &mut self,
        spi: &mut SPI,
        buffer: &[u8],
        delay: &mut DELAY,
    ) -> Result<(), SPI::Error> {
        self.wait_until_idle(spi, delay)?;
        self.interface.cmd_with_data(spi, Command::WriteRam, buffer)
    }

    fn update_partial_frame(
        &mut self,
        spi: &mut SPI,
        delay: &mut DELAY,
        buffer: &[u8],
        x: u32,
        y: u32,
        width: u32,
        height: u32,
    ) -> Result<(), SPI::Error> {
        //TODO This is copied from epd2in9 but it seems not working. Partial refresh supported by version 2?
        self.wait_until_idle(spi, delay)?;
        self.set_ram_area(spi, x, y, x + width, y + height)?;
        self.set_ram_counter(spi, delay, x, y)?;

        self.interface
            .cmd_with_data(spi, Command::WriteRam, buffer)?;
        Ok(())
    }

    /// actually is the "Turn on Display" sequence
    fn display_frame(&mut self, spi: &mut SPI, delay: &mut DELAY) -> Result<(), SPI::Error> {
        self.wait_until_idle(spi, delay)?;
        // Enable clock signal, Enable Analog, Load temperature value, DISPLAY with DISPLAY Mode 1, Disable Analog, Disable OSC
        self.interface
            .cmd_with_data(spi, Command::DisplayUpdateControl2, &[0xC7])?;
        self.interface.cmd(spi, Command::MasterActivation)?;
        self.wait_until_idle(spi, delay)?;
        Ok(())
    }

    fn update_and_display_frame(
        &mut self,
        spi: &mut SPI,
        buffer: &[u8],
        delay: &mut DELAY,
    ) -> Result<(), SPI::Error> {
        self.update_frame(spi, buffer, delay)?;
        self.display_frame(spi, delay)?;
        Ok(())
    }

    fn clear_frame(&mut self, spi: &mut SPI, delay: &mut DELAY) -> Result<(), SPI::Error> {
        self.wait_until_idle(spi, delay)?;

        // clear the ram with the background color
        let color = self.background_color.get_byte_value();

        self.interface.cmd(spi, Command::WriteRam)?;
        self.interface
            .data_x_times(spi, color, WIDTH / 8 * HEIGHT)?;
        self.interface.cmd(spi, Command::WriteRam2)?;
        self.interface.data_x_times(spi, color, WIDTH / 8 * HEIGHT)
    }

    fn set_background_color(&mut self, background_color: Color) {
        self.background_color = background_color;
    }

    fn background_color(&self) -> &Color {
        &self.background_color
    }

    fn set_lut(
        &mut self,
        _spi: &mut SPI,
        _delay: &mut DELAY,
        refresh_rate: Option<RefreshLut>,
    ) -> Result<(), SPI::Error> {
        if let Some(refresh_lut) = refresh_rate {
            self.refresh = refresh_lut;
        }
        Ok(())
    }

    fn wait_until_idle(&mut self, _spi: &mut SPI, delay: &mut DELAY) -> Result<(), SPI::Error> {
        self.interface.wait_until_idle(delay, IS_BUSY_LOW);
        Ok(())
    }
}

impl<SPI, CS, BUSY, DC, RST, DELAY> Epd2in9<SPI, CS, BUSY, DC, RST, DELAY>
where
    SPI: Write<u8>,
    CS: OutputPin,
    BUSY: InputPin,
    DC: OutputPin,
    RST: OutputPin,
    DELAY: DelayUs<u32>,
{
    fn use_full_frame(&mut self, spi: &mut SPI, delay: &mut DELAY) -> Result<(), SPI::Error> {
        // choose full frame/ram
        self.set_ram_area(spi, 0, 0, WIDTH - 1, HEIGHT - 1)?;

        // start from the beginning
        self.set_ram_counter(spi, delay, 0, 0)
    }

    fn set_ram_area(
        &mut self,
        spi: &mut SPI,
        start_x: u32,
        start_y: u32,
        end_x: u32,
        end_y: u32,
    ) -> Result<(), SPI::Error> {
        assert!(start_x < end_x);
        assert!(start_y < end_y);

        // x is positioned in bytes, so the last 3 bits which show the position inside a byte in the ram
        // aren't relevant
        self.interface.cmd_with_data(
            spi,
            Command::SetRamXAddressStartEndPosition,
            &[(start_x >> 3) as u8, (end_x >> 3) as u8],
        )?;

        // 2 Databytes: A[7:0] & 0..A[8] for each - start and end
        self.interface.cmd_with_data(
            spi,
            Command::SetRamYAddressStartEndPosition,
            &[
                start_y as u8,
                (start_y >> 8) as u8,
                end_y as u8,
                (end_y >> 8) as u8,
            ],
        )
    }

    fn set_ram_counter(
        &mut self,
        spi: &mut SPI,
        delay: &mut DELAY,
        x: u32,
        y: u32,
    ) -> Result<(), SPI::Error> {
        self.wait_until_idle(spi, delay)?;
        // x is positioned in bytes, so the last 3 bits which show the position inside a byte in the ram
        // aren't relevant
        self.interface
            .cmd_with_data(spi, Command::SetRamXAddressCounter, &[x as u8])?;

        // 2 Databytes: A[7:0] & 0..A[8]
        self.interface.cmd_with_data(
            spi,
            Command::SetRamYAddressCounter,
            &[y as u8, (y >> 8) as u8],
        )?;
        Ok(())
    }

    /// Set your own LUT, this function is also used internally for set_lut
    fn set_lut_helper(
        &mut self,
        spi: &mut SPI,
        delay: &mut DELAY,
        buffer: &[u8],
    ) -> Result<(), SPI::Error> {
        self.wait_until_idle(spi, delay)?;
        self.interface
            .cmd_with_data(spi, Command::WriteLutRegister, buffer)?;
        self.wait_until_idle(spi, delay)?;
        Ok(())
    }
}

impl<SPI, CS, BUSY, DC, RST, DELAY> QuickRefresh<SPI, CS, BUSY, DC, RST, DELAY>
    for Epd2in9<SPI, CS, BUSY, DC, RST, DELAY>
where
    SPI: Write<u8>,
    CS: OutputPin,
    BUSY: InputPin,
    DC: OutputPin,
    RST: OutputPin,
    DELAY: DelayUs<u32>,
{
    /// To be followed immediately by `update_new_frame`.
    fn update_old_frame(
        &mut self,
        spi: &mut SPI,
        buffer: &[u8],
        delay: &mut DELAY,
    ) -> Result<(), SPI::Error> {
        self.wait_until_idle(spi, delay)?;
        self.interface
            .cmd_with_data(spi, Command::WriteRam2, buffer)
    }

    /// To be used immediately after `update_old_frame`.
    fn update_new_frame(
        &mut self,
        spi: &mut SPI,
        buffer: &[u8],
        delay: &mut DELAY,
    ) -> Result<(), SPI::Error> {
        self.wait_until_idle(spi, delay)?;
        self.interface.reset(delay, 10_000, 2_000);

        self.set_lut_helper(spi, delay, &LUT_PARTIAL_2IN9)?;
        self.interface.cmd_with_data(
            spi,
            Command::WriteOtpSelection,
            &[0x00, 0x00, 0x00, 0x00, 0x00, 0x40, 0x00, 0x00, 0x00, 0x00],
        )?;
        self.interface
            .cmd_with_data(spi, Command::BorderWaveformControl, &[0x80])?;
        self.interface
            .cmd_with_data(spi, Command::DisplayUpdateControl2, &[0xC0])?;
        self.interface.cmd(spi, Command::MasterActivation)?;

        self.wait_until_idle(spi, delay)?;

        self.use_full_frame(spi, delay)?;

        self.interface
            .cmd_with_data(spi, Command::WriteRam, buffer)?;
        Ok(())
    }

    /// For a quick refresh of the new updated frame. To be used immediately after `update_new_frame`
    fn display_new_frame(&mut self, spi: &mut SPI, delay: &mut DELAY) -> Result<(), SPI::Error> {
        self.wait_until_idle(spi, delay)?;
        self.interface
            .cmd_with_data(spi, Command::DisplayUpdateControl2, &[0x0F])?;
        self.interface.cmd(spi, Command::MasterActivation)?;
        self.wait_until_idle(spi, delay)?;
        Ok(())
    }

    /// Updates and displays the new frame.
    fn update_and_display_new_frame(
        &mut self,
        spi: &mut SPI,
        buffer: &[u8],
        delay: &mut DELAY,
    ) -> Result<(), SPI::Error> {
        self.update_new_frame(spi, buffer, delay)?;
        self.display_new_frame(spi, delay)?;
        Ok(())
    }

    /// Partial quick refresh not supported yet
    #[allow(unused)]
    fn update_partial_old_frame(
        &mut self,
        spi: &mut SPI,
        delay: &mut DELAY,
        buffer: &[u8],
        x: u32,
        y: u32,
        width: u32,
        height: u32,
    ) -> Result<(), SPI::Error> {
        //TODO supported by display?
        unimplemented!()
    }

    /// Partial quick refresh not supported yet
    #[allow(unused)]
    fn update_partial_new_frame(
        &mut self,
        spi: &mut SPI,
        delay: &mut DELAY,
        buffer: &[u8],
        x: u32,
        y: u32,
        width: u32,
        height: u32,
    ) -> Result<(), SPI::Error> {
        //TODO supported by display?
        unimplemented!()
    }

    /// Partial quick refresh not supported yet
    #[allow(unused)]
    fn clear_partial_frame(
        &mut self,
        spi: &mut SPI,
        delay: &mut DELAY,
        x: u32,
        y: u32,
        width: u32,
        height: u32,
    ) -> Result<(), SPI::Error> {
        //TODO supported by display?
        unimplemented!()
    }
}

#[cfg(test)]
mod tests {
    use super::*;

    #[test]
    fn epd_size() {
        assert_eq!(WIDTH, 128);
        assert_eq!(HEIGHT, 296);
        assert_eq!(DEFAULT_BACKGROUND_COLOR, Color::White);
    }
}<|MERGE_RESOLUTION|>--- conflicted
+++ resolved
@@ -158,23 +158,19 @@
 
         self.set_ram_counter(spi, delay, 0, 0)?;
 
-<<<<<<< HEAD
-        self.wait_until_idle();
+        self.wait_until_idle(spi, delay)?;
 
         // set LUT by host
         self.set_lut_helper(spi, &WS_20_30[0..153])?;
         self.interface
-            .cmd_with_data(spi, Command::Eopq, &WS_20_30[153..154])?;
-        self.interface
-            .cmd_with_data(spi, Command::GateVoltage, &WS_20_30[154..155])?;
-        self.interface
-            .cmd_with_data(spi, Command::SourceVoltage, &WS_20_30[155..158])?;
+            .cmd_with_data(spi, Command::WriteLutRegisterEnd, &WS_20_30[153..154])?;
+        self.interface
+            .cmd_with_data(spi, Command::GateDrivingVoltage, &WS_20_30[154..155])?;
+        self.interface
+            .cmd_with_data(spi, Command::SourceDrivingVoltage, &WS_20_30[155..158])?;
         self.interface
             .cmd_with_data(spi, Command::WriteVcomRegister, &WS_20_30[158..159])?;
 
-=======
-        self.wait_until_idle(spi, delay)?;
->>>>>>> f98c1216
         Ok(())
     }
 }
