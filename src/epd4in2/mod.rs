--- conflicted
+++ resolved
@@ -219,12 +219,8 @@
         self.wait_until_idle();
         let color_value = self.color.get_byte_value();
 
-<<<<<<< HEAD
-        self.interface.cmd(spi, Command::DataStartTransmission1)?;
-=======
         self.interface
             .cmd(spi, Command::DATA_START_TRANSMISSION_1)?;
->>>>>>> 92d49f83
         self.interface
             .data_x_times(spi, color_value, WIDTH / 8 * HEIGHT)?;
 
