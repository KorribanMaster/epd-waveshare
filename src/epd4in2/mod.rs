--- conflicted
+++ resolved
@@ -283,18 +283,6 @@
         self.send_command(Command::PARTIAL_OUT)
     }
 
-<<<<<<< HEAD
-    /// Same as display_frame(), but with nearly no delay
-    /// and uses the fast/partial refresh LUT
-    /// needs more testing!!!
-    /// maybe delay can be fully removed as wait_until_idle should do
-    /// the necessary stuff
-    /// TODO: check delay!!!
-    /// Displays the frame data from SRAM
-    #[cfg(feature = "epd4in2_fast_update")] 
-    pub fn display_frame_quick(&mut self) -> Result<(), E> {
-        self.set_lut_quick()?;
-=======
     fn update_and_display_frame(&mut self, buffer: &[u8]) -> Result<(), E>{
         self.update_frame(buffer)?;
         self.display_frame()
@@ -302,7 +290,6 @@
 
 
     fn display_frame(&mut self) -> Result<(), E> {
->>>>>>> 0a18416d
         self.send_command(Command::DISPLAY_REFRESH)?;
 
         self.wait_until_idle();
@@ -383,16 +370,10 @@
     }
 
     /// Fill the look-up table for a quick display (partial refresh)
-<<<<<<< HEAD
     /// 
     /// Is automatically done by [EPD4in2::display_frame_quick()](EPD4in2::display_frame_quick()) 
     /// //TODO: make public?
-    #[cfg(feature = "epd4in2_fast_update")] 
-=======
-    ///
-    /// Is automatically done by [EPD4in2::display_frame_quick()](EPD4in2::display_frame_quick())
-    /// //TODO: make public?
->>>>>>> 0a18416d
+    #[cfg(feature = "epd4in2_fast_update")]
     fn set_lut_quick(&mut self) -> Result<(), E> {
         self.set_lut_helper(
             &LUT_VCOM0_QUICK,
